package cli

import (
	"fmt"
	"io"
	"os"
	"os/user"
	"path/filepath"

	"github.com/apprenda/kismatic/pkg/install"
	"github.com/apprenda/kismatic/pkg/provision"

	"github.com/spf13/cobra"
)

// NewCmdProvision creates a new provision command
func NewCmdProvision(in io.Reader, out io.Writer, opts *installOpts) *cobra.Command {
	cmd := &cobra.Command{
		Use:   "provision",
		Short: "provision your Kubernetes cluster",
		RunE: func(cmd *cobra.Command, args []string) error {
			fp := &install.FilePlanner{File: opts.planFilename}
			plan, err := fp.Read()
			if err != nil {
				return fmt.Errorf("unable to read plan file: %v", err)
			}
			path, err := os.Getwd()
			if err != nil {
				return err
			}
			//Get the user's name for cluster tagging
			user, err := user.Current()
			if err != nil {
				return err
			}
			tf := provision.Terraform{
<<<<<<< HEAD
				Output:     out,
				BinaryPath: filepath.Join(path, "terraform/bin/terraform"),
				Owner:      user.Username,
=======
				Output:          out,
				BinaryPath:      filepath.Join(path, "terraform/bin/terraform"),
				ClusterOwner:    user.Username,
				KismaticVersion: install.KismaticVersion,
>>>>>>> c935074c
			}
			switch plan.Provisioner.Provider {
			case "aws":
				access := os.Getenv("AWS_ACCESS_KEY_ID")
				secret := os.Getenv("AWS_SECRET_ACCESS_KEY")
				aws := provision.AWS{
					Terraform:       tf,
					AccessKeyID:     access,
					SecretAccessKey: secret,
				}
				updatedPlan, err := aws.Provision(*plan)
				if err != nil {
					return err
				}
				if err := fp.Write(updatedPlan); err != nil {
					return fmt.Errorf("error writing updated plan file to %s: %v", opts.planFilename, err)
				}
				return nil

			default:
				return fmt.Errorf("provider %s not yet supported", plan.Provisioner.Provider)
			}
		},
	}
	return cmd
}

// NewCmdDestroy creates a new destroy command
func NewCmdDestroy(in io.Reader, out io.Writer, opts *installOpts) *cobra.Command {
	cmd := &cobra.Command{
		Use:   "destroy",
		Short: "destroy your provisioned cluster",
		RunE: func(cmd *cobra.Command, args []string) error {
			fp := &install.FilePlanner{File: opts.planFilename}
			plan, err := fp.Read()
			if err != nil {
				return fmt.Errorf("unable to read plan file: %v", err)
			}
			path, err := os.Getwd()
			if err != nil {
				return err
			}
			tf := provision.Terraform{
				Output:     out,
				BinaryPath: filepath.Join(path, "terraform/bin/terraform"),
			}
			switch plan.Provisioner.Provider {
			case "aws":
				access := os.Getenv("AWS_ACCESS_KEY_ID")
				secret := os.Getenv("AWS_SECRET_ACCESS_KEY")
				aws := provision.AWS{
					Terraform:       tf,
					AccessKeyID:     access,
					SecretAccessKey: secret,
				}
				return aws.Destroy(plan.Cluster.Name)
			default:
				return fmt.Errorf("provider %s not yet supported", plan.Provisioner.Provider)
			}

		},
	}
	return cmd
}<|MERGE_RESOLUTION|>--- conflicted
+++ resolved
@@ -34,16 +34,10 @@
 				return err
 			}
 			tf := provision.Terraform{
-<<<<<<< HEAD
-				Output:     out,
-				BinaryPath: filepath.Join(path, "terraform/bin/terraform"),
-				Owner:      user.Username,
-=======
 				Output:          out,
 				BinaryPath:      filepath.Join(path, "terraform/bin/terraform"),
 				ClusterOwner:    user.Username,
 				KismaticVersion: install.KismaticVersion,
->>>>>>> c935074c
 			}
 			switch plan.Provisioner.Provider {
 			case "aws":
