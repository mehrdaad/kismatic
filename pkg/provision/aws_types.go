--- conflicted
+++ resolved
@@ -9,10 +9,6 @@
 
 // AWSTerraformData provider for creating and destroying infrastructure on AWS
 type AWSTerraformData struct {
-<<<<<<< HEAD
-	Owner             string `json:"owner,omitempty"`
-=======
->>>>>>> c935074c
 	Version           string `json:"version"`
 	Region            string `json:"region,omitempty"`
 	PrivateSSHKeyPath string `json:"private_ssh_key_path"`
