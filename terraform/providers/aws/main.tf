--- conflicted
+++ resolved
@@ -35,12 +35,6 @@
   enable_dns_support    = true
   enable_dns_hostnames  = true
   tags {
-<<<<<<< HEAD
-    Name                  = "${var.cluster_name}"
-    kubernetes.io/cluster = "${var.cluster_name}"
-    kismatic/ClusterName  = "${var.cluster_name}"
-    kismatic/ClusterOwner = "${var.cluster_owner}"
-=======
     "Name"                  = "${var.cluster_name}-vpc"
     "kismatic/clusterName"  = "${var.cluster_name}"
     "kismatic/clusterOwner" = "${var.cluster_owner}"
@@ -50,19 +44,12 @@
   }
   lifecycle {
     ignore_changes = ["tags.kismatic/dateCreated", "tags.Owner", "tags.PrincipalID"]
->>>>>>> c935074c
   }
 }
 
 resource "aws_internet_gateway" "kismatic_gateway" {
   vpc_id = "${aws_vpc.kismatic.id}"
   tags {
-<<<<<<< HEAD
-    Name                  = "${var.cluster_name}"
-    kubernetes.io/cluster = "${var.cluster_name}"
-    kismatic/ClusterName  = "${var.cluster_name}"
-    kismatic/ClusterOwner = "${var.cluster_owner}"
-=======
     "Name"                  = "${var.cluster_name}-gateway"
     "kismatic/clusterName"  = "${var.cluster_name}"
     "kismatic/clusterOwner" = "${var.cluster_owner}"
@@ -72,7 +59,6 @@
   }
   lifecycle {
     ignore_changes = ["tags.kismatic/dateCreated", "tags.Owner", "tags.PrincipalID"]
->>>>>>> c935074c
   }
 }
 
@@ -85,12 +71,6 @@
   }
 
   tags {
-<<<<<<< HEAD
-    Name                  = "${var.cluster_name}"
-    kubernetes.io/cluster = "${var.cluster_name}"
-    kismatic/ClusterName  = "${var.cluster_name}"
-    kismatic/ClusterOwner = "${var.cluster_owner}"
-=======
     "Name"                  = "${var.cluster_name}-router"
     "kismatic/clusterName"  = "${var.cluster_name}"
     "kismatic/clusterOwner" = "${var.cluster_owner}"
@@ -100,7 +80,6 @@
   }
   lifecycle {
     ignore_changes = ["tags.kismatic/dateCreated", "tags.Owner", "tags.PrincipalID"]
->>>>>>> c935074c
   }
 }
 
@@ -109,13 +88,6 @@
   cidr_block  = "10.0.1.0/24"
   map_public_ip_on_launch = "True"
   tags {
-<<<<<<< HEAD
-    Name                  = "${var.cluster_name}-public"
-    kubernetes.io/cluster = "${var.cluster_name}"
-    kismatic/ClusterName  = "${var.cluster_name}"
-    kismatic/ClusterOwner = "${var.cluster_owner}"
-    kismatic/Subnet       = "public"
-=======
     "Name"                  = "${var.cluster_name}-subnet-public"
     "kismatic/clusterName"  = "${var.cluster_name}"
     "kismatic/clusterOwner" = "${var.cluster_owner}"
@@ -126,21 +98,24 @@
   }
   lifecycle {
     ignore_changes = ["tags.kismatic/dateCreated", "tags.Owner", "tags.PrincipalID"]
->>>>>>> c935074c
   }
 }
 
 resource "aws_subnet" "kismatic_private" {
   vpc_id      = "${aws_vpc.kismatic.id}"
   cidr_block  = "10.0.2.0/24"
-<<<<<<< HEAD
   map_public_ip_on_launch = "False"
   tags {
-    Name                  = "${var.cluster_name}-private"
-    kubernetes.io/cluster = "${var.cluster_name}"
-    kismatic/ClusterName  = "${var.cluster_name}"
-    kismatic/ClusterOwner = "${var.cluster_owner}"
-    kismatic/Subnet       = "private"
+    "Name"                  = "${var.cluster_name}-subnet-public"
+    "kismatic/clusterName"  = "${var.cluster_name}"
+    "kismatic/clusterOwner" = "${var.cluster_owner}"
+    "kismatic/dateCreated"    = "${timestamp()}"
+    "kismatic/version"      = "${var.version}"
+    "kismatic/subnet"       = "public"
+    "kubernetes.io/cluster" = "${var.cluster_name}"
+  }
+  lifecycle {
+    ignore_changes = ["tags.kismatic/dateCreated", "tags.Owner", "tags.PrincipalID"]
   }
 }
 
@@ -169,33 +144,12 @@
     kismatic/ClusterName  = "${var.cluster_name}"
     kismatic/ClusterOwner = "${var.cluster_owner}"
     kismatic/Subnet       = "ingress"
-  }
-}
-
-resource "aws_security_group" "kismatic_public_sg" {
-  name        = "${var.cluster_name}-public"
-  description = "Allow inbound SSH and ICMP pings."
-=======
-  map_public_ip_on_launch = "True"
-  #This needs to be false eventually
-  tags {
-    "Name"                  = "${var.cluster_name}-subnet-private"
-    "kismatic/clusterName"  = "${var.cluster_name}"
-    "kismatic/clusterOwner" = "${var.cluster_owner}"
-    "kismatic/dateCreated"    = "${timestamp()}"
-    "kismatic/version"      = "${var.version}"
-    "kismatic/subnet"       = "private"
-    "kubernetes.io/cluster" = "${var.cluster_name}"
-  }
-  lifecycle {
-    ignore_changes = ["tags.kismatic/dateCreated", "tags.Owner", "tags.PrincipalID"]
   }
 }
 
 resource "aws_security_group" "kismatic_sec_group" {
   name        = "${var.cluster_name}"
   description = "Allow inbound SSH for kismatic, and all communication between nodes."
->>>>>>> c935074c
   vpc_id      = "${aws_vpc.kismatic.id}"
 
   ingress {
@@ -250,7 +204,7 @@
 
 
 resource "aws_security_group" "kismatic_apiserver_lb_sg" {
-  name        = "${var.cluster_name}-apiserver-lb"
+  name        = "${var.cluster_name}-lb-master"
   description = "Allow inbound on 6443 for kube-apiserver load balancer."
   vpc_id      = "${aws_vpc.kismatic.id}"
 
@@ -262,7 +216,7 @@
   }
 
   tags {
-    Name                  = "${var.cluster_name}-apiserver-lb"
+    Name                  = "${var.cluster_name}-lb-master"
     kubernetes.io/cluster = "${var.cluster_name}"
     kismatic/ClusterName  = "${var.cluster_name}"
     kismatic/ClusterOwner = "${var.cluster_owner}"
@@ -271,7 +225,7 @@
 }
 
 resource "aws_security_group" "kismatic_ingress_lb_sg" {
-  name        = "${var.cluster_name}-ingress-lb"
+  name        = "${var.cluster_name}-lb-ingress"
   description = "Allow inbound on 80 and 443 for ingress load balancer."
   vpc_id      = "${aws_vpc.kismatic.id}"
 
@@ -290,8 +244,7 @@
   }
 
   tags {
-<<<<<<< HEAD
-    Name                  = "${var.cluster_name}-ingress-lb"
+    Name                  = "${var.cluster_name}-lb-ingress"
     kubernetes.io/cluster = "${var.cluster_name}"
     kismatic/ClusterName  = "${var.cluster_name}"
     kismatic/ClusterOwner = "${var.cluster_owner}"
@@ -319,7 +272,7 @@
 
 resource "aws_lb" "kismatic_apiserver_lb" {
   count           = "${var.master_count} > 1 ? 1 : 0"
-  name            = "${var.cluster_name}/apiserver-lb"
+  name            = "${var.cluster_name}/lb-master"
   internal        = false
   security_groups = ["${aws_security_group.kismatic_apiserver_lb_sg.id}"]
   subnets         = ["${aws_subnet.kismatic_public.id}"]
@@ -334,7 +287,7 @@
   }
 
   tags {
-    Name                  = "${var.cluster_name}-apiserver-lb"
+    Name                  = "${var.cluster_name}-lb-master"
     kubernetes.io/cluster = "${var.cluster_name}"
     kismatic/ClusterName  = "${var.cluster_name}"
     kismatic/ClusterOwner = "${var.cluster_owner}"
@@ -343,7 +296,7 @@
 }
 
 resource "aws_lb" "kismatic_ingress_lb" {
-  name            = "${var.cluster_name}/ingress-lb"
+  name            = "${var.cluster_name}/lb-ingress"
   internal        = false
   security_groups = ["${aws_security_group.kismatic_lb_sg.id}"]
   subnets         = ["${aws_subnet.kismatic_public.id}"]
@@ -354,7 +307,7 @@
   }
 
   tags {
-    Name                  = "${var.cluster_name}-ingress-lb"
+    Name                  = "${var.cluster_name}-lb-ingress"
     kubernetes.io/cluster = "${var.cluster_name}"
     kismatic/ClusterName  = "${var.cluster_name}"
     kismatic/ClusterOwner = "${var.cluster_owner}"
@@ -375,58 +328,17 @@
     kismatic/ClusterName  = "${var.cluster_name}"
     kismatic/ClusterOwner = "${var.cluster_owner}"
     kismatic/NodeRoles  = "bastion"
-=======
-    "Name"                  = "${var.cluster_name}-securityGroup-public"
-    "kismatic/clusterName"  = "${var.cluster_name}"
-    "kismatic/clusterOwner" = "${var.cluster_owner}"
-    "kismatic/dateCreated"    = "${timestamp()}"
-    "kismatic/version"      = "${var.version}"
-    "kismatic/securityGroup" = "public"
-    "kubernetes.io/cluster" = "${var.cluster_name}"
-  }
-  lifecycle {
-    ignore_changes = ["tags.kismatic/dateCreated", "tags.Owner", "tags.PrincipalID"]
-  }
-}
-
-resource "aws_instance" "master" {
-  vpc_security_group_ids  = ["${aws_security_group.kismatic_sec_group.id}"]
-  subnet_id               = "${aws_subnet.kismatic_public.id}"
-  key_name                = "${var.cluster_name}"
-  count                   = "${var.master_count}"
-  ami                     = "${data.aws_ami.ubuntu.id}"
-  instance_type           = "${var.instance_size}"
-  tags {
-    "Name"                  = "${var.cluster_name}-master-${count.index}"
-    "kismatic/clusterName"  = "${var.cluster_name}"
-    "kismatic/clusterOwner" = "${var.cluster_owner}"
-    "kismatic/dateCreated"    = "${timestamp()}"
-    "kismatic/version"      = "${var.version}"
-    "kismatic/nodeRoles"    = "master"
-    "kubernetes.io/cluster" = "${var.cluster_name}"
-  }
-  lifecycle {
-    ignore_changes = ["tags.kismatic/dateCreated", "tags.Owner", "tags.PrincipalID"]
->>>>>>> c935074c
   }
 
   provisioner "remote-exec" {
     inline = ["echo ready"]
 
-<<<<<<< HEAD
       connection {
         type = "ssh"
         user = "${var.ssh_user}"
         private_key = "${file("${var.private_ssh_key_path}")}"
         timeout = "2m"
       }
-=======
-    connection {
-      type = "ssh"
-      user = "${var.ssh_user}"
-      private_key = "${file("${var.private_ssh_key_path}")}"
-      timeout = "5m"
->>>>>>> c935074c
     }
   }
 }
@@ -459,21 +371,7 @@
 }
 
 resource "aws_instance" "etcd" {
-<<<<<<< HEAD
   vpc_security_group_ids = ["${aws_security_group.kismatic_public_sg.id}"]
-  subnet_id       = "${aws_subnet.kismatic_private.id}"
-  key_name        = "${var.cluster_name}"
-  count           = "${var.etcd_count}"
-  ami             = "${data.aws_ami.ubuntu.id}"
-  instance_type   = "${var.instance_size}"
-  tags {
-    Name                  = "${var.cluster_name}-etcd"
-    kubernetes.io/cluster = "${var.cluster_name}"
-    kismatic/ClusterName  = "${var.cluster_name}"
-    kismatic/ClusterOwner = "${var.cluster_owner}"
-    kismatic/NodeRoles  = "etcd"
-=======
-  vpc_security_group_ids  = ["${aws_security_group.kismatic_sec_group.id}"]
   subnet_id               = "${aws_subnet.kismatic_public.id}"
   key_name                = "${var.cluster_name}"
   count                   = "${var.etcd_count}"
@@ -490,7 +388,6 @@
   }
   lifecycle {
     ignore_changes = ["tags.kismatic/dateCreated", "tags.Owner", "tags.PrincipalID"]
->>>>>>> c935074c
   }
 
   provisioner "remote-exec" {
@@ -500,31 +397,13 @@
       type = "ssh"
       user = "${var.ssh_user}"
       private_key = "${file("${var.private_ssh_key_path}")}"
-<<<<<<< HEAD
       timeout = "2m"
-=======
-      timeout = "5m"
->>>>>>> c935074c
     }
   }
 }
 
 resource "aws_instance" "worker" {
-<<<<<<< HEAD
   vpc_security_group_ids = ["${aws_security_group.kismatic_public_sg.id}"]
-  subnet_id       = "${aws_subnet.kismatic_private.id}"
-  key_name        = "${var.cluster_name}"
-  count           = "${var.worker_count}"
-  ami             = "${data.aws_ami.ubuntu.id}"
-  instance_type   = "${var.instance_size}"
-  tags {
-    Name                  = "${var.cluster_name}-worker"
-    kubernetes.io/cluster = "${var.cluster_name}"
-    kismatic/ClusterName  = "${var.cluster_name}"
-    kismatic/ClusterOwner = "${var.cluster_owner}"
-    kismatic/NodeRoles  = "worker"
-=======
-  vpc_security_group_ids  = ["${aws_security_group.kismatic_sec_group.id}"]
   subnet_id               = "${aws_subnet.kismatic_public.id}"
   key_name                = "${var.cluster_name}"
   count                   = "${var.worker_count}"
@@ -541,7 +420,6 @@
   }
   lifecycle {
     ignore_changes = ["tags.kismatic/dateCreated", "tags.Owner", "tags.PrincipalID"]
->>>>>>> c935074c
   }
 
   provisioner "remote-exec" {
@@ -551,32 +429,15 @@
       type = "ssh"
       user = "${var.ssh_user}"
       private_key = "${file("${var.private_ssh_key_path}")}"
-<<<<<<< HEAD
       timeout = "2m"
-=======
-      timeout = "5m"
->>>>>>> c935074c
     }
   }
 }
 
 resource "aws_instance" "ingress" {
-<<<<<<< HEAD
   vpc_security_group_ids = ["${aws_security_group.kismatic_public_sg.id}"]
-  subnet_id       = "${var.ingress_count > 1 ? aws_subnet.kismatic_private.id : aws_subnet.kismatic_public.id}"
-  key_name        = "${var.cluster_name}"
-  count           = "${var.ingress_count}"
-  ami             = "${data.aws_ami.ubuntu.id}"
-  instance_type   = "${var.instance_size}"
-  tags {
-    Name                  = "${var.cluster_name}-ingress"
-    kubernetes.io/cluster = "${var.cluster_name}"
-    kismatic/ClusterName  = "${var.cluster_name}"
-    kismatic/ClusterOwner = "${var.cluster_owner}"
-    kismatic/NodeRoles  = "ingress"
-=======
-  vpc_security_group_ids  = ["${aws_security_group.kismatic_sec_group.id}"]
   subnet_id               = "${aws_subnet.kismatic_public.id}"
+  //subnet_id               = "${var.ingress_count > 1 ? aws_subnet.kismatic_private.id : aws_subnet.kismatic_public.id}"
   key_name                = "${var.cluster_name}"
   count                   = "${var.ingress_count}"
   ami                     = "${data.aws_ami.ubuntu.id}"
@@ -592,7 +453,6 @@
   }
   lifecycle {
     ignore_changes = ["tags.kismatic/dateCreated", "tags.Owner", "tags.PrincipalID"]
->>>>>>> c935074c
   }
 
   provisioner "remote-exec" {
@@ -602,31 +462,13 @@
       type = "ssh"
       user = "${var.ssh_user}"
       private_key = "${file("${var.private_ssh_key_path}")}"
-<<<<<<< HEAD
       timeout = "2m"
-=======
-      timeout = "5m"
->>>>>>> c935074c
     }
   }
 }
 
 resource "aws_instance" "storage" {
-<<<<<<< HEAD
-  vpc_security_group_ids = ["${aws_security_group.kismatic_public_sg.id}"]
-  subnet_id       = "${aws_subnet.kismatic_private.id}"
-  key_name        = "${var.cluster_name}"
-  count           = "${var.storage_count}"
-  ami             = "${data.aws_ami.ubuntu.id}"
-  instance_type   = "${var.instance_size}"
-  tags {
-    Name                  = "${var.cluster_name}-storage"
-    kubernetes.io/cluster = "${var.cluster_name}"
-    kismatic/ClusterName  = "${var.cluster_name}"
-    kismatic/ClusterOwner = "${var.cluster_owner}"
-    kismatic/NodeRoles  = "storage"
-=======
-  vpc_security_group_ids  = ["${aws_security_group.kismatic_sec_group.id}"]
+  vpc_security_group_ids  = ["${aws_security_group.kismatic_public_sg.id}"]
   subnet_id               = "${aws_subnet.kismatic_public.id}"
   key_name                = "${var.cluster_name}"
   count                   = "${var.storage_count}"
@@ -643,7 +485,6 @@
   }
   lifecycle {
     ignore_changes = ["tags.kismatic/dateCreated", "tags.Owner", "tags.PrincipalID"]
->>>>>>> c935074c
   }
 
   provisioner "remote-exec" {
@@ -653,11 +494,7 @@
       type = "ssh"
       user = "${var.ssh_user}"
       private_key = "${file("${var.private_ssh_key_path}")}"
-<<<<<<< HEAD
       timeout = "2m"
-=======
-      timeout = "5m"
->>>>>>> c935074c
     }
   }
 }