--- conflicted
+++ resolved
@@ -44,7 +44,7 @@
 	return success
 }
 
-func CopyFileToRemote(file string, destFile string, user string, hosts []AWSNodeDeets, period time.Duration) bool {
+func CopyFileToRemote(file string, destFile string, user string, hosts []NodeDeets, period time.Duration) bool {
 	results := make(chan string, 10)
 	success := true
 	timeout := time.After(period)
@@ -59,7 +59,7 @@
 	for _, host := range hosts {
 		go func(hostname string) {
 			results <- scpFile(file, destFile, hostname, config)
-		}(host.Publicip)
+		}(host.PublicIP)
 	}
 
 	for i := 0; i < len(hosts); i++ {
@@ -100,7 +100,6 @@
 	return hostname + ": " + verText
 }
 
-<<<<<<< HEAD
 // BlockUntilSSHOpen waits until the node with the given IP is accessible via SSH.
 func BlockUntilSSHOpen(publicIP, sshUser, sshKey string) {
 	for {
@@ -118,7 +117,8 @@
 		fmt.Printf("?")
 		time.Sleep(3 * time.Second)
 	}
-=======
+}
+
 func scpFile(filePath string, destFilePath string, hostname string, config *ssh.ClientConfig) string {
 	ver := exec.Command("scp", "-o", "StrictHostKeyChecking no", "-i", os.Getenv("HOME")+"/.ssh/kismatic-integration-testing.pem", filePath, config.User+"@"+hostname+":"+destFilePath)
 	ver.Stdin = os.Stdin
@@ -130,5 +130,4 @@
 	verText := string(verbytes)
 
 	return hostname + ": " + verText
->>>>>>> 4cc482d8
 }