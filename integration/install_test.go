package integration

import (
	"io/ioutil"
	"time"

	yaml "gopkg.in/yaml.v2"

	"os/exec"

	. "github.com/onsi/ginkgo"
	. "github.com/onsi/gomega"
)

var _ = Describe("Happy Path Installation Tests", func() {
<<<<<<< HEAD
=======
	kisPath := CopyKismaticToTemp()

	BeforeSuite(func() {
		fmt.Println("Unpacking kismatic to", kisPath)
		c := exec.Command("tar", "-zxf", "../out/kismatic.tar.gz", "-C", kisPath)
		tarOut, tarErr := c.CombinedOutput()
		if tarErr != nil {
			log.Fatal("Error unpacking installer", string(tarOut), tarErr)
		}
		CopyDir("test-tls/", kisPath+"/test-tls")
		os.Chdir(kisPath)
	})

	AfterSuite(func() {
		if !leaveIt() {
			os.RemoveAll(kisPath)
		}
	})

>>>>>>> 4cc482d8
	Describe("Calling installer with no input", func() {
		It("should output help text", func() {
			c := exec.Command("./kismatic")
			helpbytes, helperr := c.Output()
			Expect(helperr).To(BeNil())
			helpText := string(helpbytes)
			Expect(helpText).To(ContainSubstring("Usage"))
		})
	})

	Describe("Calling installer with 'install plan'", func() {
		Context("and just hitting enter", func() {
			It("should result in the output of a well formed default plan file", func() {
				By("Outputing a file")
				c := exec.Command("./kismatic", "install", "plan")
				helpbytes, helperr := c.Output()
				Expect(helperr).To(BeNil())
				helpText := string(helpbytes)
				Expect(helpText).To(ContainSubstring("Generating installation plan file with 3 etcd nodes, 2 master nodes and 3 worker nodes"))
				Expect(FileExists("kismatic-cluster.yaml")).To(Equal(true))

				By("Outputing a file with valid YAML")
				yamlBytes, err := ioutil.ReadFile("kismatic-cluster.yaml")
				if err != nil {
					Fail("Could not read cluster file")
				}
				yamlBlob := string(yamlBytes)

				planFromYaml := ClusterPlan{}

				unmarshallErr := yaml.Unmarshal([]byte(yamlBlob), &planFromYaml)
				if unmarshallErr != nil {
					Fail("Could not unmarshall cluster yaml: %v")
				}
			})
		})
	})
	Describe("Calling installer with a plan targeting bad infrastructure", func() {
		Context("Using a 1/1/1 Ubuntu 16.04 layout pointing to bad ip addresses", func() {
			It("should bomb validate and apply", func() {
				if !completesInTime(installKismaticWithABadNode, 30*time.Second) {
					Fail("It shouldn't take 30 seconds for Kismatic to fail with bad nodes.")
				}
			})
		})
	})

	Describe("Installing with package installation enabled", func() {
		installOpts := installOptions{
			allowPackageInstallation: true,
		}
		Context("Targeting AWS infrastructure", func() {
			Context("using a 1/1/1 layout with Ubuntu 16.04 LTS", func() {
				ItOnAWS("should result in a working cluster", func(provisioner infrastructureProvisioner) {
					WithInfrastructure(NodeCount{1, 1, 1}, Ubuntu1604LTS, provisioner, func(nodes provisionedNodes, sshKey string) {
						err := installKismatic(nodes, installOpts, sshKey)
						Expect(err).ToNot(HaveOccurred())
					})
				})
			})
			Context("using a 1/1/1 layout with CentOS 7", func() {
				ItOnAWS("should result in a working cluster", func(provisioner infrastructureProvisioner) {
					WithInfrastructure(NodeCount{1, 1, 1}, CentOS7, provisioner, func(nodes provisionedNodes, sshKey string) {
						err := installKismatic(nodes, installOpts, sshKey)
						Expect(err).ToNot(HaveOccurred())
					})
				})
			})
			Context("using a 3/2/3 layout with CentOS 7", func() {
				ItOnAWS("should result in a working cluster", func(provisioner infrastructureProvisioner) {
					WithInfrastructure(NodeCount{3, 2, 3}, CentOS7, provisioner, func(nodes provisionedNodes, sshKey string) {
						err := installKismatic(nodes, installOpts, sshKey)
						Expect(err).ToNot(HaveOccurred())
					})
				})
			})
		})
	})

	Describe("Installing against a minikube layout", func() {
		Context("Targeting AWS infrastructure", func() {
			Context("Using CentOS 7", func() {
				ItOnAWS("should result in a working cluster", func(provisioner infrastructureProvisioner) {
					WithMiniInfrastructure(CentOS7, provisioner, func(node NodeDeets, sshKey string) {
						err := installKismaticMini(node, sshKey)
						Expect(err).ToNot(HaveOccurred())
					})
				})
			})
<<<<<<< HEAD
			Context("Using Ubuntu 16.04 LTS", func() {
				ItOnAWS("should result in a working cluster", func(provisioner infrastructureProvisioner) {
					WithMiniInfrastructure(Ubuntu1604LTS, provisioner, func(node NodeDeets, sshKey string) {
						err := installKismaticMini(node, sshKey)
						Expect(err).ToNot(HaveOccurred())
					})
				})
			})
		})

		Context("Targeting Packet Infrastructure", func() {
			Context("Using CentOS 7", func() {
				ItOnPacket("should result in a working cluster", func(provisioner infrastructureProvisioner) {
					WithMiniInfrastructure(CentOS7, provisioner, func(node NodeDeets, sshKey string) {
						err := installKismaticMini(node, sshKey)
						Expect(err).ToNot(HaveOccurred())
					})
				})
=======
		})
		Context("Using a 1/1/1 CentOS 7 layout and auto-configured docker registry", func() {
			It("should result in a working cluster", func() {
				InstallKismaticWithAutoConfiguredDocker(CentosEast)
			})
		})
		Context("Using a 1/1/1 CentOS 7 layout and a custom private docker registry", func() {
			It("should result in a working cluster", func() {
				InstallKismaticWithCustomDocker(CentosEast)
			})
		})
		Context("Using a Minikube CentOS 7 layout", func() {
			It("should result in a working cluster", func() {
				InstallKismaticMini(CentosEast)
			})
		})
		Context("Using a 3/2/3 CentOS 7 layout", func() {
			It("should result in a working cluster", func() {
				InstallBigKismatic(
					NodeCount{
						Etcd:   3,
						Master: 2,
						Worker: 3,
					},
					CentosEast, false, false, false)
>>>>>>> 4cc482d8
			})
		})
	})

	Describe("Installing with package installation disabled", func() {
		installOpts := installOptions{
			allowPackageInstallation: false,
		}
		Context("Targeting AWS infrastructure", func() {
			Context("Using a 1/1/1 layout with Ubuntu 16.04 LTS", func() {
				ItOnAWS("Should result in a working cluster", func(provisioner infrastructureProvisioner) {
					WithInfrastructure(NodeCount{1, 1, 1}, Ubuntu1604LTS, provisioner, func(nodes provisionedNodes, sshKey string) {
						By("Installing the Kismatic RPMs")
						InstallKismaticRPMs(nodes, Ubuntu1604LTS, sshKey)
						err := installKismatic(nodes, installOpts, sshKey)
						Expect(err).ToNot(HaveOccurred())
					})
				})
			})

			Context("Using a 1/1/1 CentOS 7 layout", func() {
				ItOnAWS("Should result in a working cluster", func(provisioner infrastructureProvisioner) {
					WithInfrastructure(NodeCount{1, 1, 1}, CentOS7, provisioner, func(nodes provisionedNodes, sshKey string) {
						By("Installing the Kismatic RPMs")
						InstallKismaticRPMs(nodes, CentOS7, sshKey)
						err := installKismatic(nodes, installOpts, sshKey)
						Expect(err).ToNot(HaveOccurred())
					})
				})
			})
		})
	})
})<|MERGE_RESOLUTION|>--- conflicted
+++ resolved
@@ -13,28 +13,6 @@
 )
 
 var _ = Describe("Happy Path Installation Tests", func() {
-<<<<<<< HEAD
-=======
-	kisPath := CopyKismaticToTemp()
-
-	BeforeSuite(func() {
-		fmt.Println("Unpacking kismatic to", kisPath)
-		c := exec.Command("tar", "-zxf", "../out/kismatic.tar.gz", "-C", kisPath)
-		tarOut, tarErr := c.CombinedOutput()
-		if tarErr != nil {
-			log.Fatal("Error unpacking installer", string(tarOut), tarErr)
-		}
-		CopyDir("test-tls/", kisPath+"/test-tls")
-		os.Chdir(kisPath)
-	})
-
-	AfterSuite(func() {
-		if !leaveIt() {
-			os.RemoveAll(kisPath)
-		}
-	})
-
->>>>>>> 4cc482d8
 	Describe("Calling installer with no input", func() {
 		It("should output help text", func() {
 			c := exec.Command("./kismatic")
@@ -124,7 +102,6 @@
 					})
 				})
 			})
-<<<<<<< HEAD
 			Context("Using Ubuntu 16.04 LTS", func() {
 				ItOnAWS("should result in a working cluster", func(provisioner infrastructureProvisioner) {
 					WithMiniInfrastructure(Ubuntu1604LTS, provisioner, func(node NodeDeets, sshKey string) {
@@ -143,33 +120,6 @@
 						Expect(err).ToNot(HaveOccurred())
 					})
 				})
-=======
-		})
-		Context("Using a 1/1/1 CentOS 7 layout and auto-configured docker registry", func() {
-			It("should result in a working cluster", func() {
-				InstallKismaticWithAutoConfiguredDocker(CentosEast)
-			})
-		})
-		Context("Using a 1/1/1 CentOS 7 layout and a custom private docker registry", func() {
-			It("should result in a working cluster", func() {
-				InstallKismaticWithCustomDocker(CentosEast)
-			})
-		})
-		Context("Using a Minikube CentOS 7 layout", func() {
-			It("should result in a working cluster", func() {
-				InstallKismaticMini(CentosEast)
-			})
-		})
-		Context("Using a 3/2/3 CentOS 7 layout", func() {
-			It("should result in a working cluster", func() {
-				InstallBigKismatic(
-					NodeCount{
-						Etcd:   3,
-						Master: 2,
-						Worker: 3,
-					},
-					CentosEast, false, false, false)
->>>>>>> 4cc482d8
 			})
 		})
 	})
@@ -202,4 +152,43 @@
 			})
 		})
 	})
+
+	Describe("Installing with private Docker registry", func() {
+		Context("Using a 1/1/1 CentOS 7 layout", func() {
+			nodeCount := NodeCount{Etcd: 1, Master: 1, Worker: 1}
+			distro := CentOS7
+
+			Context("Using the auto-configured docker registry", func() {
+				ItOnAWS("should result in a working cluster", func(aws infrastructureProvisioner) {
+					WithInfrastructure(nodeCount, distro, aws, func(nodes provisionedNodes, sshKey string) {
+						installOpts := installOptions{
+							allowPackageInstallation:    true,
+							autoConfigureDockerRegistry: true,
+						}
+						err := installKismatic(nodes, installOpts, sshKey)
+						Expect(err).ToNot(HaveOccurred())
+					})
+				})
+			})
+
+			Context("Using a custom registry provided by the user", func() {
+				ItOnAWS("should result in a working cluster", func(aws infrastructureProvisioner) {
+					WithInfrastructure(nodeCount, distro, aws, func(nodes provisionedNodes, sshKey string) {
+						By("Installing an external Docker registry on one of the etcd nodes")
+						dockerRegistryPort := 443
+						caFile, err := deployDockerRegistry(nodes.etcd[0], dockerRegistryPort, sshKey)
+						Expect(err).ToNot(HaveOccurred())
+						installOpts := installOptions{
+							allowPackageInstallation: true,
+							dockerRegistryCAPath:     caFile,
+							dockerRegistryIP:         nodes.etcd[0].PrivateIP,
+							dockerRegistryPort:       dockerRegistryPort,
+						}
+						err = installKismatic(nodes, installOpts, sshKey)
+						Expect(err).ToNot(HaveOccurred())
+					})
+				})
+			})
+		})
+	})
 })